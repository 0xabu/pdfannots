--- conflicted
+++ resolved
@@ -139,89 +139,7 @@
                 yield Outline(title, pageref, target)
 
 
-<<<<<<< HEAD
-class _PDFProcessor(PDFLayoutAnalyzer):  # type:ignore
-    # (pdfminer lacks type annotations)
-=======
-class PDFNoPageLabels(Exception):
-    pass
-
-
-def _get_page_labels(doc: PDFDocument) -> typing.Iterator[str]:
-    """
-    Generate page label strings for the PDF document.
-
-    If the document includes page labels, return a generator of strings, one per page.
-    If not, raise PDFNoPageLabels.
-    """
-    assert doc.catalog is not None
-
-    try:
-        labels_tree = pdftypes.dict_value(doc.catalog['PageLabels'])
-    except (pdftypes.PDFTypeError, KeyError) as ex:
-        raise PDFNoPageLabels from ex
-
-    total_pages = pdftypes.int_value(pdftypes.dict_value(doc.catalog['Pages'])['Count'])
-
-    def walk_number_tree(td: typing.Dict[typing.Any, typing.Any]
-                         ) -> typing.Iterator[
-                             typing.Tuple[int, typing.Dict[typing.Any, typing.Any]]]:
-        """
-        Walk a number tree node dictionary, yielding (page index, label dict) tuples.
-
-        See PDF spec, section 3.8.5.
-        """
-        if 'Nums' in td:  # Leaf node
-            objs = pdftypes.list_value(td['Nums'])
-            for (k, v) in pdfminer.utils.choplist(2, objs):
-                yield pdftypes.int_value(k), pdftypes.dict_value(v)
-
-        if 'Kids' in td:  # Intermediate node
-            for child_ref in pdftypes.list_value(td['Kids']):
-                yield from walk_number_tree(pdftypes.dict_value(child_ref))
-
-    # Pass 1: find index ranges
-    range_indices: typing.List[int] = []
-    label_dicts: typing.List[typing.Dict[typing.Any, typing.Any]] = []
-    for (index, d) in walk_number_tree(labels_tree):
-        assert 0 <= index < total_pages
-        if range_indices == []:
-            assert index == 0  # Tree must include page index 0
-        else:
-            assert index > range_indices[-1]  # Tree must be sorted
-
-        range_indices.append(index)
-        label_dicts.append(d)
-
-    # Pass 2: emit page labels
-    for i in range(len(range_indices)):
-        range_start = range_indices[i]
-        range_limit = range_indices[i + 1] if i + 1 < len(range_indices) else total_pages
-
-        d = label_dicts[i]
-        style = d.get('S')
-        prefix = pdfminer.utils.decode_text(pdftypes.str_value(d.get('P', b'')))
-        first = pdftypes.int_value(d.get('St', 1))
-
-        for value in range(first, first + range_limit - range_start):
-            if style is PSLiteralTable.intern('D'):    # Decimal arabic numerals
-                label = str(value)
-            elif style is PSLiteralTable.intern('R'):  # Uppercase roman numerals
-                label = format_roman(value).upper()
-            elif style is PSLiteralTable.intern('r'):  # Lowercase roman numerals
-                label = format_roman(value)
-            elif style is PSLiteralTable.intern('A'):  # Uppercase letters A-Z, AA-ZZ, etc.
-                label = format_alpha(value).upper()
-            elif style is PSLiteralTable.intern('a'):  # Lowercase letters a-z, aa-zz, etc.
-                label = format_alpha(value)
-            else:
-                label = ''
-
-            yield prefix + label
-
-
 class _PDFProcessor(PDFLayoutAnalyzer):
->>>>>>> 29780efa
     """
     PDF processor class.
 
